# check sparse matrix construction
@test isequal(full(sparse(complex(ones(5,5),ones(5,5)))), complex(ones(5,5),ones(5,5)))

# check matrix operations
se33 = speye(3)
do33 = ones(3)
@test isequal(se33 * se33, se33)

# check sparse binary op
@test all(full(se33 + convert(SparseMatrixCSC{Float32,Int32}, se33)) == 2*eye(3))
@test all(full(se33 * convert(SparseMatrixCSC{Float32,Int32}, se33)) == eye(3))

# check horiz concatenation
@test all([se33 se33] == sparse([1, 2, 3, 1, 2, 3], [1, 2, 3, 4, 5, 6], ones(6)))

# check vert concatenation
@test all([se33; se33] == sparse([1, 4, 2, 5, 3, 6], [1, 1, 2, 2, 3, 3], ones(6)))

# check h+v concatenation
se44 = speye(4)
sz42 = spzeros(4, 2)
sz41 = spzeros(4, 1)
sz34 = spzeros(3, 4)
se77 = speye(7)
@test all([se44 sz42 sz41; sz34 se33] == se77)

# check blkdiag concatenation
@test all(blkdiag(se33, se33) == sparse([1, 2, 3, 4, 5, 6], [1, 2, 3, 4, 5, 6], ones(6)))

# check concatenation promotion
sz41_f32 = spzeros(Float32, 4, 1)
se33_i32 = speye(Int32, 3, 3)
@test all([se44 sz42 sz41_f32; sz34 se33_i32] == se77)

# check mixed sparse-dense concatenation
sz33 = spzeros(3, 3)
de33 = eye(3)
@test  all([se33 de33; sz33 se33] == full([se33 se33; sz33 se33 ]))

# check splicing + concatenation on
# random instances, with nested vcat
# also side-checks sparse ref
for i = 1 : 10
    a = sprand(5, 4, 0.5)
    @test all([a[1:2,1:2] a[1:2,3:4]; a[3:5,1] [a[3:4,2:4]; a[5,2:4]]] == a)
end

# sparse ref
a116 = reshape(1:16, 4, 4)
s116 = sparse(a116)
p = [4, 1, 2, 3, 2]
@test full(s116[p,:]) == a116[p,:]
@test full(s116[:,p]) == a116[:,p]
@test full(s116[p,p]) == a116[p,p]

# sparse assign
p = [4, 1, 3]
a116[p, p] = -1
s116[p, p] = -1
@test a116 == s116

p = [2, 1, 4]
a116[p, p] = reshape(1:9, 3, 3)
s116[p, p] = reshape(1:9, 3, 3)
@test a116 == s116

# matrix-vector multiplication (non-square)
for i = 1:5
    a = sprand(10, 5, 0.5)
    b = rand(5)
    @test maximum(abs(a*b - full(a)*b)) < 100*eps()
end

# complex matrix-vector multiplication and left-division
for i = 1:5
    a = speye(5) + 0.1*sprandn(5, 5, 0.2)
    b = randn(5,3) + im*randn(5,3)
    @test (maximum(abs(a*b - full(a)*b)) < 100*eps())
    @test (maximum(abs(a'b - full(a)'b)) < 100*eps())
    @test (maximum(abs(a\b - full(a)\b)) < 1000*eps())
    @test (maximum(abs(a'\b - full(a')\b)) < 1000*eps())
    @test (maximum(abs(a.'\b - full(a.')\b)) < 1000*eps())
    
    a = speye(5) + 0.1*sprandn(5, 5, 0.2) + 0.1*im*sprandn(5, 5, 0.2)
    b = randn(5,3)
    @test (maximum(abs(a*b - full(a)*b)) < 100*eps())
    @test (maximum(abs(a'b - full(a)'b)) < 100*eps())
    @test (maximum(abs(a\b - full(a)\b)) < 1000*eps())
    @test (maximum(abs(a'\b - full(a')\b)) < 1000*eps())
    @test (maximum(abs(a.'\b - full(a.')\b)) < 1000*eps())

    a = speye(5) + tril(0.1*sprandn(5, 5, 0.2))
    b = randn(5,3) + im*randn(5,3)
    @test (maximum(abs(a*b - full(a)*b)) < 100*eps())
    @test (maximum(abs(a'b - full(a)'b)) < 100*eps())
    @test (maximum(abs(a\b - full(a)\b)) < 1000*eps())
    @test (maximum(abs(a'\b - full(a')\b)) < 1000*eps())
    @test (maximum(abs(a.'\b - full(a.')\b)) < 1000*eps())

    a = speye(5) + tril(0.1*sprandn(5, 5, 0.2) + 0.1*im*sprandn(5, 5, 0.2))
    b = randn(5,3)
    @test (maximum(abs(a*b - full(a)*b)) < 100*eps())
    @test (maximum(abs(a'b - full(a)'b)) < 100*eps())
    @test (maximum(abs(a\b - full(a)\b)) < 1000*eps())
    @test (maximum(abs(a'\b - full(a')\b)) < 1000*eps())
    @test (maximum(abs(a.'\b - full(a.')\b)) < 1000*eps())

    a = speye(5) + triu(0.1*sprandn(5, 5, 0.2))
    b = randn(5,3) + im*randn(5,3)
    @test (maximum(abs(a*b - full(a)*b)) < 100*eps())
    @test (maximum(abs(a'b - full(a)'b)) < 100*eps())
    @test (maximum(abs(a\b - full(a)\b)) < 1000*eps())
    @test (maximum(abs(a'\b - full(a')\b)) < 1000*eps())
    @test (maximum(abs(a.'\b - full(a.')\b)) < 1000*eps())

    a = speye(5) + triu(0.1*sprandn(5, 5, 0.2) + 0.1*im*sprandn(5, 5, 0.2))
    b = randn(5,3)
    @test (maximum(abs(a*b - full(a)*b)) < 100*eps())
    @test (maximum(abs(a'b - full(a)'b)) < 100*eps())
    @test (maximum(abs(a\b - full(a)\b)) < 1000*eps())
    @test (maximum(abs(a'\b - full(a')\b)) < 1000*eps())
    @test (maximum(abs(a.'\b - full(a.')\b)) < 1000*eps())

    a = speye(5) + triu(0.1*sprandn(5, 5, 0.2))
    b = randn(5,3) + im*randn(5,3)
    @test (maximum(abs(a*b - full(a)*b)) < 100*eps())
    @test (maximum(abs(a'b - full(a)'b)) < 100*eps())
    @test (maximum(abs(a\b - full(a)\b)) < 1000*eps())
    @test (maximum(abs(a'\b - full(a')\b)) < 1000*eps())
    @test (maximum(abs(a.'\b - full(a.')\b)) < 1000*eps())

    a = spdiagm(randn(5)) + im*spdiagm(randn(5))
    b = randn(5,3)
    @test (maximum(abs(a*b - full(a)*b)) < 100*eps())
    @test (maximum(abs(a'b - full(a)'b)) < 100*eps())
    @test (maximum(abs(a\b - full(a)\b)) < 1000*eps())
    @test (maximum(abs(a'\b - full(a')\b)) < 1000*eps())
    @test (maximum(abs(a.'\b - full(a.')\b)) < 1000*eps())

    b = randn(5,3) + im*randn(5,3)
    @test (maximum(abs(a*b - full(a)*b)) < 100*eps())
    @test (maximum(abs(a'b - full(a)'b)) < 100*eps())
    @test (maximum(abs(a\b - full(a)\b)) < 1000*eps())
    @test (maximum(abs(a'\b - full(a')\b)) < 1000*eps())
    @test (maximum(abs(a.'\b - full(a.')\b)) < 1000*eps())
end

# matrix multiplication and kron
for i = 1:5
    a = sprand(10, 5, 0.7)
    b = sprand(5, 10, 0.3)
    @test maximum(abs(a*b - full(a)*full(b))) < 100*eps()
    @test full(kron(a,b)) == kron(full(a), full(b))
end

# reductions
@test sum(se33)[1] == 3.0
@test sum(se33, 1) == [1.0 1.0 1.0]
@test sum(se33, 2) == [1.0 1.0 1.0]'
@test prod(se33)[1] == 0.0
@test prod(se33, 1) == [0.0 0.0 0.0]
@test prod(se33, 2) == [0.0 0.0 0.0]'

# spdiagm
@test full(spdiagm((ones(2), ones(2)), (0, -1), 3, 3)) ==  
                       [1.0  0.0  0.0; 1.0  1.0  0.0;  0.0  1.0  0.0]

# elimination tree
## upper triangle of the pattern test matrix from Figure 4.2 of
## "Direct Methods for Sparse Linear Systems" by Tim Davis, SIAM, 2006
rowval = int32([1,2,2,3,4,5,1,4,6,1,7,2,5,8,6,9,3,4,6,8,10,3,5,7,8,10,11])
colval = int32([1,2,3,3,4,5,6,6,6,7,7,8,8,8,9,9,10,10,10,10,10,11,11,11,11,11,11])
A = sparse(rowval, colval, ones(length(rowval)))
P,post = Base.LinAlg.etree(A, true)
@test P == int32([6,3,8,6,8,7,9,10,10,11,0])
@test post == int32([2,3,5,8,1,4,6,7,9,10,11])

# reinterpret issue 4986
sfe22 = speye(Float64, 2)
mfe22 = eye(Float64, 2)
@test reinterpret(Int64, sfe22) == reinterpret(Int64, mfe22)

# Issue 5190
@test_throws sparsevec([3,5,7],[0.1,0.0,3.2],4)

# issue #5169
@test nfilled(sparse([1,1],[1,2],[0.0,-0.0])) == 0

# issue #5386
I,J,V = findnz(SparseMatrixCSC(2,1,[1,3],[1,2],[1.0,0.0]))
@test length(I) == length(J) == length(V) == 1

# issue #5437
@test nfilled(sparse([1,2,3],[1,2,3],[0.0,1.0,2.0])) == 2

# issue 5824
@test sprand(4,5,0.5).^0 == sparse(ones(4,5))

<<<<<<< HEAD
# issue 5853, sparse diff
for i=1:2, a={[1 2 3], [1 2 3]', speye(3)}
    @test all(diff(sparse(a),i) == diff(a,i))
end
=======
# test for "access to undefined error" types that initially allocate elements as #undef
@test all(sparse(1:2, 1:2, Any[1,2])^2 == sparse(1:2, 1:2, [1,4]))
sd1 = diff(sparse([1,1,1], [1,2,3], Any[1,2,3]), 1)
>>>>>>> 707e94a5
<|MERGE_RESOLUTION|>--- conflicted
+++ resolved
@@ -196,13 +196,11 @@
 # issue 5824
 @test sprand(4,5,0.5).^0 == sparse(ones(4,5))
 
-<<<<<<< HEAD
 # issue 5853, sparse diff
 for i=1:2, a={[1 2 3], [1 2 3]', speye(3)}
     @test all(diff(sparse(a),i) == diff(a,i))
 end
-=======
+
 # test for "access to undefined error" types that initially allocate elements as #undef
 @test all(sparse(1:2, 1:2, Any[1,2])^2 == sparse(1:2, 1:2, [1,4]))
-sd1 = diff(sparse([1,1,1], [1,2,3], Any[1,2,3]), 1)
->>>>>>> 707e94a5
+sd1 = diff(sparse([1,1,1], [1,2,3], Any[1,2,3]), 1)