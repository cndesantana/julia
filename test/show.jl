--- conflicted
+++ resolved
@@ -158,11 +158,9 @@
 @test_repr "foo.bar()"
 @test_repr "(foo + bar)()"
 
-<<<<<<< HEAD
 # issue #7921
 @test replace(sprint(show, Expr(:function, :(==(a, b)), Expr(:block,:(return a == b)))), r"\s+", " ") == ":(function ==(a,b) return a == b end)"
-=======
+
 # unicode operator printing
 @test sprint(show, :(1 ⊕ (2 ⊗ 3))) == ":(1 ⊕ 2 ⊗ 3)"
-@test sprint(show, :((1 ⊕ 2) ⊗ 3)) == ":((1 ⊕ 2) ⊗ 3)"
->>>>>>> 6ac206d5
+@test sprint(show, :((1 ⊕ 2) ⊗ 3)) == ":((1 ⊕ 2) ⊗ 3)"